/*---------------------------------------------------------------------------------------------
 *  Copyright (c) Microsoft Corporation. All rights reserved.
 *  Licensed under the MIT License. See License.txt in the project root for license information.
 *--------------------------------------------------------------------------------------------*/

import * as minimist from 'minimist';
import { localize } from 'vs/nls';
import { isWindows } from 'vs/base/common/platform';

export interface ParsedArgs {
	_: string[];
	'folder-uri'?: string[]; // undefined or array of 1 or more
	'file-uri'?: string[]; // undefined or array of 1 or more
	_urls?: string[];
	help?: boolean;
	version?: boolean;
	telemetry?: boolean;
	status?: boolean;
	wait?: boolean;
	waitMarkerFilePath?: string;
	diff?: boolean;
	add?: boolean;
	goto?: boolean;
	'new-window'?: boolean;
	'unity-launch'?: boolean; // Always open a new window, except if opening the first window or opening a file or folder as part of the launch.
	'reuse-window'?: boolean;
	locale?: string;
	'user-data-dir'?: string;
	'prof-startup'?: boolean;
	'prof-startup-prefix'?: string;
	'prof-append-timers'?: string;
	verbose?: boolean;
	trace?: boolean;
	'trace-category-filter'?: string;
	'trace-options'?: string;
	'open-devtools'?: boolean;
	log?: string;
	logExtensionHostCommunication?: boolean;
	'extensions-dir'?: string;
	'extensions-download-dir'?: string;
	'builtin-extensions-dir'?: string;
	extensionDevelopmentPath?: string[]; // // undefined or array of 1 or more local paths or URIs
	extensionTestsPath?: string; // either a local path or a URI
	'inspect-extensions'?: string;
	'inspect-brk-extensions'?: string;
	debugId?: string;
	'inspect-search'?: string;
	'inspect-brk-search'?: string;
	'disable-extensions'?: boolean;
	'disable-extension'?: string[]; // undefined or array of 1 or more
	'list-extensions'?: boolean;
	'show-versions'?: boolean;
	'category'?: string;
	'install-extension'?: string[]; // undefined or array of 1 or more
	'uninstall-extension'?: string[]; // undefined or array of 1 or more
	'locate-extension'?: string[]; // undefined or array of 1 or more
	'enable-proposed-api'?: string[]; // undefined or array of 1 or more
	'open-url'?: boolean;
	'skip-release-notes'?: boolean;
	'disable-restore-windows'?: boolean;
	'disable-telemetry'?: boolean;
	'export-default-configuration'?: string;
	'install-source'?: string;
	'disable-updates'?: boolean;
	'disable-crash-reporter'?: boolean;
	'crash-reporter-directory'?: string;
	'skip-add-to-recently-opened'?: boolean;
	'max-memory'?: string;
	'file-write'?: boolean;
	'file-chmod'?: boolean;
	'driver'?: string;
	'driver-verbose'?: boolean;
	remote?: string;
	'disable-user-env-probe'?: boolean;
	'force'?: boolean;
	'do-not-sync'?: boolean;
	'force-user-env'?: boolean;
	'sync'?: 'on' | 'off';
	sandbox?: boolean;

	// chromium command line args: https://electronjs.org/docs/all#supported-chrome-command-line-switches
	'no-proxy-server'?: boolean;
	'proxy-server'?: string;
	'proxy-bypass-list'?: string;
	'proxy-pac-url'?: string;
	'inspect'?: string;
	'inspect-brk'?: string;
	'js-flags'?: string;
	'disable-gpu'?: boolean;
	'nolazy'?: boolean;
	'force-device-scale-factor'?: string;
	'force-renderer-accessibility'?: boolean;
	'ignore-certificate-errors'?: boolean;
	'allow-insecure-localhost'?: boolean;
	'log-net-log'?: string;
}

/**
 * This code is also used by standalone cli's. Avoid adding any other dependencies.
 */
const helpCategories = {
	o: localize('optionsUpperCase', "Options"),
	e: localize('extensionsManagement', "Extensions Management"),
	t: localize('troubleshooting', "Troubleshooting")
};

export interface Option<OptionType> {
	type: OptionType;
	alias?: string;
	deprecates?: string; // old deprecated id
	args?: string | string[];
	description?: string;
	cat?: keyof typeof helpCategories;
}

export type OptionDescriptions<T> = {
	[P in keyof T]: Option<OptionTypeName<T[P]>>;
};

type OptionTypeName<T> =
	T extends boolean ? 'boolean' :
	T extends string ? 'string' :
	T extends string[] ? 'string[]' :
	T extends undefined ? 'undefined' :
	'unknown';

export const OPTIONS: OptionDescriptions<Required<ParsedArgs>> = {
	'diff': { type: 'boolean', cat: 'o', alias: 'd', args: ['file', 'file'], description: localize('diff', "Compare two files with each other.") },
	'add': { type: 'boolean', cat: 'o', alias: 'a', args: 'folder', description: localize('add', "Add folder(s) to the last active window.") },
	'goto': { type: 'boolean', cat: 'o', alias: 'g', args: 'file:line[:character]', description: localize('goto', "Open a file at the path on the specified line and character position.") },
	'new-window': { type: 'boolean', cat: 'o', alias: 'n', description: localize('newWindow', "Force to open a new window.") },
	'reuse-window': { type: 'boolean', cat: 'o', alias: 'r', description: localize('reuseWindow', "Force to open a file or folder in an already opened window.") },
	'folder-uri': { type: 'string[]', cat: 'o', args: 'uri', description: localize('folderUri', "Opens a window with given folder uri(s)") },
	'file-uri': { type: 'string[]', cat: 'o', args: 'uri', description: localize('fileUri', "Opens a window with given file uri(s)") },
	'wait': { type: 'boolean', cat: 'o', alias: 'w', description: localize('wait', "Wait for the files to be closed before returning.") },
	'waitMarkerFilePath': { type: 'string' },
	'locale': { type: 'string', cat: 'o', args: 'locale', description: localize('locale', "The locale to use (e.g. en-US or zh-TW).") },
	'user-data-dir': { type: 'string', cat: 'o', args: 'dir', description: localize('userDataDir', "Specifies the directory that user data is kept in. Can be used to open multiple distinct instances of Code.") },
	'help': { type: 'boolean', cat: 'o', alias: 'h', description: localize('help', "Print usage.") },

	'extensions-dir': { type: 'string', deprecates: 'extensionHomePath', cat: 'e', args: 'dir', description: localize('extensionHomePath', "Set the root path for extensions.") },
	'extensions-download-dir': { type: 'string' },
	'builtin-extensions-dir': { type: 'string' },
	'list-extensions': { type: 'boolean', cat: 'e', description: localize('listExtensions', "List the installed extensions.") },
	'show-versions': { type: 'boolean', cat: 'e', description: localize('showVersions', "Show versions of installed extensions, when using --list-extension.") },
	'category': { type: 'string', cat: 'e', description: localize('category', "Filters installed extensions by provided category, when using --list-extension.") },
	'install-extension': { type: 'string[]', cat: 'e', args: 'extension-id[@version] | path-to-vsix', description: localize('installExtension', "Installs or updates the extension. Use `--force` argument to avoid prompts. The identifier of an extension is always `${publisher}.${name}`. To install a specific version provide `@${version}`. For example: 'vscode.csharp@1.2.3'.") },
	'uninstall-extension': { type: 'string[]', cat: 'e', args: 'extension-id', description: localize('uninstallExtension', "Uninstalls an extension.") },
	'enable-proposed-api': { type: 'string[]', cat: 'e', args: 'extension-id', description: localize('experimentalApis', "Enables proposed API features for extensions. Can receive one or more extension IDs to enable individually.") },

	'version': { type: 'boolean', cat: 't', alias: 'v', description: localize('version', "Print version.") },
	'verbose': { type: 'boolean', cat: 't', description: localize('verbose', "Print verbose output (implies --wait).") },
	'log': { type: 'string', cat: 't', args: 'level', description: localize('log', "Log level to use. Default is 'info'. Allowed values are 'critical', 'error', 'warn', 'info', 'debug', 'trace', 'off'.") },
	'status': { type: 'boolean', alias: 's', cat: 't', description: localize('status', "Print process usage and diagnostics information.") },
	'prof-startup': { type: 'boolean', cat: 't', description: localize('prof-startup', "Run CPU profiler during startup") },
	'prof-append-timers': { type: 'string' },
	'prof-startup-prefix': { type: 'string' },
	'disable-extensions': { type: 'boolean', deprecates: 'disableExtensions', cat: 't', description: localize('disableExtensions', "Disable all installed extensions.") },
	'disable-extension': { type: 'string[]', cat: 't', args: 'extension-id', description: localize('disableExtension', "Disable an extension.") },
	'sync': { type: 'string', cat: 't', description: localize('turn sync', "Turn sync on or off"), args: ['on', 'off'] },

	'inspect-extensions': { type: 'string', deprecates: 'debugPluginHost', args: 'port', cat: 't', description: localize('inspect-extensions', "Allow debugging and profiling of extensions. Check the developer tools for the connection URI.") },
	'inspect-brk-extensions': { type: 'string', deprecates: 'debugBrkPluginHost', args: 'port', cat: 't', description: localize('inspect-brk-extensions', "Allow debugging and profiling of extensions with the extension host being paused after start. Check the developer tools for the connection URI.") },
	'disable-gpu': { type: 'boolean', cat: 't', description: localize('disableGPU', "Disable GPU hardware acceleration.") },
	'max-memory': { type: 'string', cat: 't', description: localize('maxMemory', "Max memory size for a window (in Mbytes).") },
	'telemetry': { type: 'boolean', cat: 't', description: localize('telemetry', "Shows all telemetry events which VS code collects.") },

	'remote': { type: 'string' },
	'locate-extension': { type: 'string[]' },
	'extensionDevelopmentPath': { type: 'string[]' },
	'extensionTestsPath': { type: 'string' },
	'debugId': { type: 'string' },
	'inspect-search': { type: 'string', deprecates: 'debugSearch' },
	'inspect-brk-search': { type: 'string', deprecates: 'debugBrkSearch' },
	'export-default-configuration': { type: 'string' },
	'install-source': { type: 'string' },
	'driver': { type: 'string' },
	'logExtensionHostCommunication': { type: 'boolean' },
	'skip-release-notes': { type: 'boolean' },
	'disable-restore-windows': { type: 'boolean' },
	'disable-telemetry': { type: 'boolean' },
	'disable-updates': { type: 'boolean' },
	'disable-crash-reporter': { type: 'boolean' },
	'crash-reporter-directory': { type: 'string' },
	'disable-user-env-probe': { type: 'boolean' },
	'skip-add-to-recently-opened': { type: 'boolean' },
	'unity-launch': { type: 'boolean' },
	'open-url': { type: 'boolean' },
	'file-write': { type: 'boolean' },
	'file-chmod': { type: 'boolean' },
	'driver-verbose': { type: 'boolean' },
	'force': { type: 'boolean' },
	'do-not-sync': { type: 'boolean' },
	'trace': { type: 'boolean' },
	'trace-category-filter': { type: 'string' },
	'trace-options': { type: 'string' },
	'force-user-env': { type: 'boolean' },
<<<<<<< HEAD
	sandbox: { type: 'boolean' },
=======
	'open-devtools': { type: 'boolean' },
>>>>>>> ff6b1c59

	// chromium flags
	'no-proxy-server': { type: 'boolean' },
	'proxy-server': { type: 'string' },
	'proxy-bypass-list': { type: 'string' },
	'proxy-pac-url': { type: 'string' },
	'js-flags': { type: 'string' }, // chrome js flags
	'inspect': { type: 'string' },
	'inspect-brk': { type: 'string' },
	'nolazy': { type: 'boolean' }, // node inspect
	'force-device-scale-factor': { type: 'string' },
	'force-renderer-accessibility': { type: 'boolean' },
	'ignore-certificate-errors': { type: 'boolean' },
	'allow-insecure-localhost': { type: 'boolean' },
	'log-net-log': { type: 'string' },
	'_urls': { type: 'string[]' },

	_: { type: 'string[]' } // main arguments
};

export interface ErrorReporter {
	onUnknownOption(id: string): void;
	onMultipleValues(id: string, usedValue: string): void;
}

const ignoringReporter: ErrorReporter = {
	onUnknownOption: () => { },
	onMultipleValues: () => { }
};

export function parseArgs<T>(args: string[], options: OptionDescriptions<T>, errorReporter: ErrorReporter = ignoringReporter): T {
	const alias: { [key: string]: string } = {};
	const string: string[] = [];
	const boolean: string[] = [];
	for (let optionId in options) {
		if (optionId[0] === '_') {
			continue;
		}

		const o = options[optionId];
		if (o.alias) {
			alias[optionId] = o.alias;
		}

		if (o.type === 'string' || o.type === 'string[]') {
			string.push(optionId);
			if (o.deprecates) {
				string.push(o.deprecates);
			}
		} else if (o.type === 'boolean') {
			boolean.push(optionId);
			if (o.deprecates) {
				boolean.push(o.deprecates);
			}
		}
	}
	// remove aliases to avoid confusion
	const parsedArgs = minimist(args, { string, boolean, alias });

	const cleanedArgs: any = {};
	const remainingArgs: any = parsedArgs;

	// https://github.com/microsoft/vscode/issues/58177
	cleanedArgs._ = parsedArgs._.filter(arg => String(arg).length > 0);

	delete remainingArgs._;

	for (let optionId in options) {
		const o = options[optionId];
		if (o.alias) {
			delete remainingArgs[o.alias];
		}

		let val = remainingArgs[optionId];
		if (o.deprecates && remainingArgs.hasOwnProperty(o.deprecates)) {
			if (!val) {
				val = remainingArgs[o.deprecates];
			}
			delete remainingArgs[o.deprecates];
		}

		if (typeof val !== 'undefined') {
			if (o.type === 'string[]') {
				if (val && !Array.isArray(val)) {
					val = [val];
				}
			} else if (o.type === 'string') {
				if (Array.isArray(val)) {
					val = val.pop(); // take the last
					errorReporter.onMultipleValues(optionId, val);
				}
			}
			cleanedArgs[optionId] = val;
		}
		delete remainingArgs[optionId];
	}

	for (let key in remainingArgs) {
		errorReporter.onUnknownOption(key);
	}

	return cleanedArgs;
}

function formatUsage(optionId: string, option: Option<any>) {
	let args = '';
	if (option.args) {
		if (Array.isArray(option.args)) {
			args = ` <${option.args.join('> <')}>`;
		} else {
			args = ` <${option.args}>`;
		}
	}
	if (option.alias) {
		return `-${option.alias} --${optionId}${args}`;
	}
	return `--${optionId}${args}`;
}

// exported only for testing
export function formatOptions(options: OptionDescriptions<any>, columns: number): string[] {
	let maxLength = 0;
	let usageTexts: [string, string][] = [];
	for (const optionId in options) {
		const o = options[optionId];
		const usageText = formatUsage(optionId, o);
		maxLength = Math.max(maxLength, usageText.length);
		usageTexts.push([usageText, o.description!]);
	}
	let argLength = maxLength + 2/*left padding*/ + 1/*right padding*/;
	if (columns - argLength < 25) {
		// Use a condensed version on narrow terminals
		return usageTexts.reduce<string[]>((r, ut) => r.concat([`  ${ut[0]}`, `      ${ut[1]}`]), []);
	}
	let descriptionColumns = columns - argLength - 1;
	let result: string[] = [];
	for (const ut of usageTexts) {
		let usage = ut[0];
		let wrappedDescription = wrapText(ut[1], descriptionColumns);
		let keyPadding = indent(argLength - usage.length - 2/*left padding*/);
		result.push('  ' + usage + keyPadding + wrappedDescription[0]);
		for (let i = 1; i < wrappedDescription.length; i++) {
			result.push(indent(argLength) + wrappedDescription[i]);
		}
	}
	return result;
}

function indent(count: number): string {
	return (<any>' ').repeat(count);
}

function wrapText(text: string, columns: number): string[] {
	let lines: string[] = [];
	while (text.length) {
		let index = text.length < columns ? text.length : text.lastIndexOf(' ', columns);
		let line = text.slice(0, index).trim();
		text = text.slice(index);
		lines.push(line);
	}
	return lines;
}

export function buildHelpMessage(productName: string, executableName: string, version: string, options: OptionDescriptions<any>, isPipeSupported = true): string {
	const columns = (process.stdout).isTTY && (process.stdout).columns || 80;

	let help = [`${productName} ${version}`];
	help.push('');
	help.push(`${localize('usage', "Usage")}: ${executableName} [${localize('options', "options")}][${localize('paths', 'paths')}...]`);
	help.push('');
	if (isPipeSupported) {
		if (isWindows) {
			help.push(localize('stdinWindows', "To read output from another program, append '-' (e.g. 'echo Hello World | {0} -')", executableName));
		} else {
			help.push(localize('stdinUnix', "To read from stdin, append '-' (e.g. 'ps aux | grep code | {0} -')", executableName));
		}
		help.push('');
	}
	const optionsByCategory: { [P in keyof typeof helpCategories]?: OptionDescriptions<any> } = {};
	for (const optionId in options) {
		const o = options[optionId];
		if (o.description && o.cat) {
			let optionsByCat = optionsByCategory[o.cat];
			if (!optionsByCat) {
				optionsByCategory[o.cat] = optionsByCat = {};
			}
			optionsByCat[optionId] = o;
		}
	}

	for (let helpCategoryKey in optionsByCategory) {
		const key = <keyof typeof helpCategories>helpCategoryKey;

		let categoryOptions = optionsByCategory[key];
		if (categoryOptions) {
			help.push(helpCategories[key]);
			help.push(...formatOptions(categoryOptions, columns));
			help.push('');
		}
	}
	return help.join('\n');
}

export function buildVersionMessage(version: string | undefined, commit: string | undefined): string {
	return `${version || localize('unknownVersion', "Unknown version")}\n${commit || localize('unknownCommit', "Unknown commit")}\n${process.arch}`;
}
<|MERGE_RESOLUTION|>--- conflicted
+++ resolved
@@ -195,11 +195,8 @@
 	'trace-category-filter': { type: 'string' },
 	'trace-options': { type: 'string' },
 	'force-user-env': { type: 'boolean' },
-<<<<<<< HEAD
-	sandbox: { type: 'boolean' },
-=======
+	'sandbox': { type: 'boolean' },
 	'open-devtools': { type: 'boolean' },
->>>>>>> ff6b1c59
 
 	// chromium flags
 	'no-proxy-server': { type: 'boolean' },
