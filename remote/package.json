--- conflicted
+++ resolved
@@ -21,12 +21,8 @@
     "vscode-proxy-agent": "0.4.0",
     "vscode-ripgrep": "^1.5.7",
     "vscode-textmate": "^4.2.2",
-<<<<<<< HEAD
     "vsda": "https://github.com/microsoft/vsda.git#45edd3db96a5e308a5cfc817d1ee42f6d96e1659",
-    "xterm": "4.0.0",
-=======
     "xterm": "4.1.0-beta8",
->>>>>>> 9ff086de
     "xterm-addon-search": "0.2.0",
     "xterm-addon-web-links": "0.2.0",
     "yauzl": "^2.9.2",
